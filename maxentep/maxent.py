import numpy as np
from scipy.special import softmax
import tensorflow as tf
from math import sqrt

class Prior:
    def expected(self, l):
        raise NotImplementedError()
    def expected_grad(self, l):
        raise NotImplementedError
    def log_denom(self, l):
        raise NotImplementedError

class EmptyPrior(Prior):
    def expected(self, l):
        return 0.0
    def expected_grad(self, l):
        return 0.0
    def log_denom(self, l):
        return 0.0

class Laplace(Prior):
    def __init__(self, sigma):
        self.sigma = sigma
    def expected(self, l):
        return -1. * l * self.sigma**2 / (1. - l**2 * self.sigma**2 / 2)
    def expected_grad(self, l):
        return (1.5 - 1./(l**2 * self.sigma**2))
    def log_denom(self, l):
        # cap it to stop stupid stuff
        return np.log(max(1e-8, 1. / (l + np.sqrt(2)/self.sigma) + 1. / (np.sqrt(2)/self.sigma - l)))

class Restraint:
    def __init__(self, fxn, target, prior):
        self.target = target
        self.fxn = fxn
        self.prior = prior

    def __call__(self, traj):
        return self.fxn(traj) - self.target

<<<<<<< HEAD
class MaxentLayer(tf.keras.layers.Layer):
    def __init__(self, restraint_dim, use_cov=False):
        super(MaxentLayer, self).__init__()
        l_init = tf.random_uniform_initializer(-10, 10)
=======
class AvgLayer(tf.keras.layers.Layer):
    def __init__(self, reweight_layer):
        super(AvgLayer, self).__init__()
        if type(reweight_layer) != ReweightLayer:
            raise TypeError()
        self.rl = reweight_layer
    def call(self, gk, weights):
        mask = tf.cast(tf.equal(self.rl.sigmas, 0), tf.float32)
        # sum over trajectories
        e_gk = tf.reduce_sum(gk * weights[:, tf.newaxis], axis=0)
        # add laplace term
        # cannot rely on mask due to no clip
        err_e_gk = e_gk + mask * (1.5 - tf.math.divide_no_nan(1.,(self.rl.l**2 * self.rl.sigmas**2)))
        return err_e_gk

class ReweightLayer(tf.keras.layers.Layer):
    def __init__(self, sigmas):
        super(ReweightLayer, self).__init__()
        l_init = tf.random_uniform_initializer(-10, 10)
        restraint_dim = len(sigmas)
>>>>>>> e5c3760f
        self.l = tf.Variable(
            initial_value=l_init(shape=(restraint_dim,), dtype='float32'),
            trainable=True,
            name='maxent-lambda'
        )
<<<<<<< HEAD
        self.use_cov = use_cov
    def call(self, gk):
        if self.use_cov:
            e_gk = _reweight_op(self.l, gk)
        else:
            e_gk = _reweight_op2(self.l, gk)
        return e_gk

class MaxentLayerLaplace(MaxentLayer):
    def __init__(self, restraint_dim, sigmas, use_cov=False):
        super(MaxentLayerLaplace, self).__init__(restraint_dim, use_cov)
        self.sigmas = sigmas
        if use_cov:
            raise NotImplementedError()
    def call(self, gk):
        return _reweight_op2_laplace(self.l, gk, self.sigmas)

class ReweightLayer(tf.keras.layers.Layer):
    def __init__(self, maxent_layer):
        super(ReweightLayer, self).__init__()
        if type(maxent_layer) != MaxentLayer:
            raise TypeError('arg maxent_layer needs to be MaxentLayer')
        self.l = maxent_layer.l
    def call(self, gk):
        # sum-up constraint terms
        logits = tf.reduce_sum(-self.l[tf.newaxis, :] * gk, axis=1)
        # compute per-trajectory weights
        weights = tf.math.softmax(logits)
        return weights


class ReweightLayerLaplace(tf.keras.layers.Layer):
    def __init__(self, maxent_layer):
        super(ReweightLayerLaplace, self).__init__()
        if type(maxent_layer) != MaxentLayerLaplace:
            raise TypeError('arg maxent_layer needs to be MaxentLayerLaplace')
        self.l = maxent_layer.l
        self.sigmas = maxent_layer.sigmas
=======
        self.sigmas = sigmas
>>>>>>> e5c3760f
    def call(self, gk):
        # add priors
        mask = tf.cast(tf.equal(self.sigmas, 0), tf.float32)
        two_sig = tf.math.divide_no_nan(sqrt(2), self.sigmas)
        prior_term = mask * tf.math.log(
            tf.clip_by_value(1. / (self.l + two_sig) + 1. / (two_sig - self.l),
            1e-8, 1e8))
        # sum-up constraint terms
        logits = tf.reduce_sum(-self.l[tf.newaxis, :] * gk + prior_term[tf.newaxis, :], axis=1)
        # compute per-trajectory weights
        weights = tf.math.softmax(logits)
        return weights

<<<<<<< HEAD
@tf.custom_gradient
def _reweight_op(lambdas, gk):
    # sum-up constraint terms
    logits = tf.reduce_sum(-lambdas[tf.newaxis, :] * gk, axis=1)
    # compute per-trajectory weights
    weights = tf.math.softmax(logits)
    # sum over trajectories
    e_gk = tf.reduce_sum(gk * weights[:, tf.newaxis], axis=0)
    def grad_fn(dy):
        e_g2k = tf.reduce_sum(gk**2 * weights[:, tf.newaxis], axis=0)
        grad = -(e_gk**2 - e_g2k)
        # other gradients are undefined
        return grad * dy, None
    return e_gk, grad_fn

def _reweight_op2(lambdas, gk):
    # sum-up constraint terms
    logits = tf.reduce_sum(-lambdas[tf.newaxis, :] * gk, axis=1)
    # compute per-trajectory weights
    weights = tf.math.softmax(logits)
    # sum over trajectories
    e_gk = tf.reduce_sum(gk * weights[:, tf.newaxis], axis=0)
    return e_gk

def _reweight_op2_laplace(lambdas, gk, sigmas):
    # add priors
    mask = tf.cast(tf.equal(sigmas, 0), tf.float32)
    two_sig = tf.math.divide_no_nan(sqrt(2), sigmas)
    prior_term = mask * tf.math.log(
        tf.clip_by_value(1. / (lambdas + two_sig) + 1. / (two_sig - lambdas),
        1e-8, 1e8))
    # sum-up constraint terms
    logits = tf.reduce_sum(-lambdas[tf.newaxis, :] * gk + prior_term[tf.newaxis, :], axis=1)
    # compute per-trajectory weights
    weights = tf.math.softmax(logits)
    # sum over trajectories
    e_gk = tf.reduce_sum(gk * weights[:, tf.newaxis], axis=0)
    # add laplace term
    # cannot rely on mask due to no clip
    err_e_gk = e_gk + mask * (1.5 - tf.math.divide_no_nan(1.,(lambdas**2 * sigmas**2)))
    return err_e_gk

=======
>>>>>>> e5c3760f
def _compute_restraints(trajs, restraints):
    N = trajs.shape[0]
    K = len(restraints)
    gk = np.empty((N, K))
    for i in range(N):
        gk[i, :] = [r(trajs[i]) for r in restraints]
    return gk
<<<<<<< HEAD

class MaxentModel(tf.keras.Model):
    def __init__(self, restraints, use_cov=False, name='maxent-model', **kwargs):
        super(MaxentModel, self).__init__(name=name, **kwargs)
        self.restraints = restraints
        restraint_dim = len(restraints)
        # identify prior
        prior = type(restraints[0].prior)
        # double-check
        for r in restraints:
            if type(r.prior) != prior:
                raise ValueError('Can only do restraints of one type')
        if prior is EmptyPrior:
            self.me_layer = MaxentLayer(restraint_dim, use_cov=use_cov)
            self.weight_layer = ReweightLayer(self.me_layer)
        elif prior is Laplace:
            sigmas = np.array([r.prior.sigma for r in restraints], dtype=np.float32)
            self.me_layer = MaxentLayerLaplace(restraint_dim, sigmas, use_cov=use_cov)
            self.weight_layer = ReweightLayerLaplace(self.me_layer)
        self.lambdas = self.me_layer.l
        self.prior = prior
    def call(self, inputs):
        wgk = self.me_layer(inputs)
        weights = self.weight_layer(inputs)
        return [weights, wgk]
    def compile(self, optimizer='rmsprop', loss=None, **kwargs):
        return super(MaxentModel, self).compile(optimizer, loss=[None, loss], **kwargs)

    def fit(self, trajs, batch_size=16, **kwargs):
        gk = _compute_restraints(trajs, self.restraints)
        inputs = gk.astype(np.float32)
        data = tf.data.Dataset.from_tensor_slices((inputs, np.zeros_like(gk,dtype=np.float32)))
        data = data.shuffle(batch_size * 4).batch(batch_size)
        result = super(MaxentModel, self).fit(data, **kwargs)
        self.traj_weights = self.call(inputs)[0]
        return result


def reweight_laplace(trajs, restraints, **kw_args):
    '''Assumes laplace prior, fixed time restraints. Restraints
    should be an K x (2 + T)... array. K is number of restraints.
    The first two values in the second dimension are target value and
    Laplace prior sigma. T is the dimension of trajs - 1 used to index trajectory.

    Example 1: [
        [0.5, 0.1, 10, 1]
        [0.6, 0.0, 25, 0]
    ]
    2 restraints corresponding to slice [10, 1] and [25, 0] in the trajectories.
    The first should be 0.5 with uncertainty (with Laplace dist) 0.1. The second
    is an exact restraint (no uncertainty) with value 0.6.
    '''
    restraints = np.array(restraints)
    if len(restraints.shape) == 1 or restraints.shape[1] != 2 + len(trajs.shape[1:]):
        raise ValueError('Bad restraint shape')

    # build restraints using uncertainties
    _restraints = []
    K = restraints.shape[0]

    for i in range(K):
        traj_index = tuple(restraints[i, 2:].astype(np.int))
        value = restraints[i, 0]
        uncertainty = restraints[i, 1]
        p = Laplace(uncertainty) if uncertainty > 0 else EmptyPrior()
        r = Restraint(lambda traj: traj[traj_index], value, p)
        _restraints.append(r)
    return reweight(trajs, _restraints, **kw_args), _restraints
=======

class MaxentModel(tf.keras.Model):
    def __init__(self, restraints, use_cov=False, name='maxent-model', **kwargs):
        super(MaxentModel, self).__init__(name=name, **kwargs)
        self.restraints = restraints
        restraint_dim = len(restraints)
        # identify prior
        prior = type(restraints[0].prior)
        if prior != Laplace:
            raise NotImplementedError()
        # double-check
        for r in restraints:
            if type(r.prior) != prior:
                raise ValueError('Can only do restraints of one type')
        sigmas = np.array([r.prior.sigma for r in restraints], dtype=np.float32)
        self.weight_layer = ReweightLayer(sigmas)
        self.avg_layer = AvgLayer(self.weight_layer)
        self.lambdas = self.weight_layer.l
        self.prior = prior
    def call(self, inputs):
        weights = self.weight_layer(inputs)
        wgk = self.avg_layer(inputs, weights)
        return [weights, wgk]
    def compile(self, optimizer='rmsprop', loss=None, **kwargs):
        return super(MaxentModel, self).compile(optimizer, loss=[None, loss], **kwargs)
    def fit(self, trajs, batch_size=16, **kwargs):
        gk = _compute_restraints(trajs, self.restraints)
        inputs = gk.astype(np.float32)
        data = tf.data.Dataset.from_tensor_slices((inputs, np.zeros_like(gk,dtype=np.float32)))
        data = data.shuffle(batch_size * 4).batch(batch_size)
        result = super(MaxentModel, self).fit(data, **kwargs)
        self.traj_weights = self.call(inputs)[0]
        return result
>>>>>>> e5c3760f
<|MERGE_RESOLUTION|>--- conflicted
+++ resolved
@@ -39,12 +39,6 @@
     def __call__(self, traj):
         return self.fxn(traj) - self.target
 
-<<<<<<< HEAD
-class MaxentLayer(tf.keras.layers.Layer):
-    def __init__(self, restraint_dim, use_cov=False):
-        super(MaxentLayer, self).__init__()
-        l_init = tf.random_uniform_initializer(-10, 10)
-=======
 class AvgLayer(tf.keras.layers.Layer):
     def __init__(self, reweight_layer):
         super(AvgLayer, self).__init__()
@@ -65,54 +59,12 @@
         super(ReweightLayer, self).__init__()
         l_init = tf.random_uniform_initializer(-10, 10)
         restraint_dim = len(sigmas)
->>>>>>> e5c3760f
         self.l = tf.Variable(
             initial_value=l_init(shape=(restraint_dim,), dtype='float32'),
             trainable=True,
             name='maxent-lambda'
         )
-<<<<<<< HEAD
-        self.use_cov = use_cov
-    def call(self, gk):
-        if self.use_cov:
-            e_gk = _reweight_op(self.l, gk)
-        else:
-            e_gk = _reweight_op2(self.l, gk)
-        return e_gk
-
-class MaxentLayerLaplace(MaxentLayer):
-    def __init__(self, restraint_dim, sigmas, use_cov=False):
-        super(MaxentLayerLaplace, self).__init__(restraint_dim, use_cov)
         self.sigmas = sigmas
-        if use_cov:
-            raise NotImplementedError()
-    def call(self, gk):
-        return _reweight_op2_laplace(self.l, gk, self.sigmas)
-
-class ReweightLayer(tf.keras.layers.Layer):
-    def __init__(self, maxent_layer):
-        super(ReweightLayer, self).__init__()
-        if type(maxent_layer) != MaxentLayer:
-            raise TypeError('arg maxent_layer needs to be MaxentLayer')
-        self.l = maxent_layer.l
-    def call(self, gk):
-        # sum-up constraint terms
-        logits = tf.reduce_sum(-self.l[tf.newaxis, :] * gk, axis=1)
-        # compute per-trajectory weights
-        weights = tf.math.softmax(logits)
-        return weights
-
-
-class ReweightLayerLaplace(tf.keras.layers.Layer):
-    def __init__(self, maxent_layer):
-        super(ReweightLayerLaplace, self).__init__()
-        if type(maxent_layer) != MaxentLayerLaplace:
-            raise TypeError('arg maxent_layer needs to be MaxentLayerLaplace')
-        self.l = maxent_layer.l
-        self.sigmas = maxent_layer.sigmas
-=======
-        self.sigmas = sigmas
->>>>>>> e5c3760f
     def call(self, gk):
         # add priors
         mask = tf.cast(tf.equal(self.sigmas, 0), tf.float32)
@@ -126,51 +78,6 @@
         weights = tf.math.softmax(logits)
         return weights
 
-<<<<<<< HEAD
-@tf.custom_gradient
-def _reweight_op(lambdas, gk):
-    # sum-up constraint terms
-    logits = tf.reduce_sum(-lambdas[tf.newaxis, :] * gk, axis=1)
-    # compute per-trajectory weights
-    weights = tf.math.softmax(logits)
-    # sum over trajectories
-    e_gk = tf.reduce_sum(gk * weights[:, tf.newaxis], axis=0)
-    def grad_fn(dy):
-        e_g2k = tf.reduce_sum(gk**2 * weights[:, tf.newaxis], axis=0)
-        grad = -(e_gk**2 - e_g2k)
-        # other gradients are undefined
-        return grad * dy, None
-    return e_gk, grad_fn
-
-def _reweight_op2(lambdas, gk):
-    # sum-up constraint terms
-    logits = tf.reduce_sum(-lambdas[tf.newaxis, :] * gk, axis=1)
-    # compute per-trajectory weights
-    weights = tf.math.softmax(logits)
-    # sum over trajectories
-    e_gk = tf.reduce_sum(gk * weights[:, tf.newaxis], axis=0)
-    return e_gk
-
-def _reweight_op2_laplace(lambdas, gk, sigmas):
-    # add priors
-    mask = tf.cast(tf.equal(sigmas, 0), tf.float32)
-    two_sig = tf.math.divide_no_nan(sqrt(2), sigmas)
-    prior_term = mask * tf.math.log(
-        tf.clip_by_value(1. / (lambdas + two_sig) + 1. / (two_sig - lambdas),
-        1e-8, 1e8))
-    # sum-up constraint terms
-    logits = tf.reduce_sum(-lambdas[tf.newaxis, :] * gk + prior_term[tf.newaxis, :], axis=1)
-    # compute per-trajectory weights
-    weights = tf.math.softmax(logits)
-    # sum over trajectories
-    e_gk = tf.reduce_sum(gk * weights[:, tf.newaxis], axis=0)
-    # add laplace term
-    # cannot rely on mask due to no clip
-    err_e_gk = e_gk + mask * (1.5 - tf.math.divide_no_nan(1.,(lambdas**2 * sigmas**2)))
-    return err_e_gk
-
-=======
->>>>>>> e5c3760f
 def _compute_restraints(trajs, restraints):
     N = trajs.shape[0]
     K = len(restraints)
@@ -178,76 +85,6 @@
     for i in range(N):
         gk[i, :] = [r(trajs[i]) for r in restraints]
     return gk
-<<<<<<< HEAD
-
-class MaxentModel(tf.keras.Model):
-    def __init__(self, restraints, use_cov=False, name='maxent-model', **kwargs):
-        super(MaxentModel, self).__init__(name=name, **kwargs)
-        self.restraints = restraints
-        restraint_dim = len(restraints)
-        # identify prior
-        prior = type(restraints[0].prior)
-        # double-check
-        for r in restraints:
-            if type(r.prior) != prior:
-                raise ValueError('Can only do restraints of one type')
-        if prior is EmptyPrior:
-            self.me_layer = MaxentLayer(restraint_dim, use_cov=use_cov)
-            self.weight_layer = ReweightLayer(self.me_layer)
-        elif prior is Laplace:
-            sigmas = np.array([r.prior.sigma for r in restraints], dtype=np.float32)
-            self.me_layer = MaxentLayerLaplace(restraint_dim, sigmas, use_cov=use_cov)
-            self.weight_layer = ReweightLayerLaplace(self.me_layer)
-        self.lambdas = self.me_layer.l
-        self.prior = prior
-    def call(self, inputs):
-        wgk = self.me_layer(inputs)
-        weights = self.weight_layer(inputs)
-        return [weights, wgk]
-    def compile(self, optimizer='rmsprop', loss=None, **kwargs):
-        return super(MaxentModel, self).compile(optimizer, loss=[None, loss], **kwargs)
-
-    def fit(self, trajs, batch_size=16, **kwargs):
-        gk = _compute_restraints(trajs, self.restraints)
-        inputs = gk.astype(np.float32)
-        data = tf.data.Dataset.from_tensor_slices((inputs, np.zeros_like(gk,dtype=np.float32)))
-        data = data.shuffle(batch_size * 4).batch(batch_size)
-        result = super(MaxentModel, self).fit(data, **kwargs)
-        self.traj_weights = self.call(inputs)[0]
-        return result
-
-
-def reweight_laplace(trajs, restraints, **kw_args):
-    '''Assumes laplace prior, fixed time restraints. Restraints
-    should be an K x (2 + T)... array. K is number of restraints.
-    The first two values in the second dimension are target value and
-    Laplace prior sigma. T is the dimension of trajs - 1 used to index trajectory.
-
-    Example 1: [
-        [0.5, 0.1, 10, 1]
-        [0.6, 0.0, 25, 0]
-    ]
-    2 restraints corresponding to slice [10, 1] and [25, 0] in the trajectories.
-    The first should be 0.5 with uncertainty (with Laplace dist) 0.1. The second
-    is an exact restraint (no uncertainty) with value 0.6.
-    '''
-    restraints = np.array(restraints)
-    if len(restraints.shape) == 1 or restraints.shape[1] != 2 + len(trajs.shape[1:]):
-        raise ValueError('Bad restraint shape')
-
-    # build restraints using uncertainties
-    _restraints = []
-    K = restraints.shape[0]
-
-    for i in range(K):
-        traj_index = tuple(restraints[i, 2:].astype(np.int))
-        value = restraints[i, 0]
-        uncertainty = restraints[i, 1]
-        p = Laplace(uncertainty) if uncertainty > 0 else EmptyPrior()
-        r = Restraint(lambda traj: traj[traj_index], value, p)
-        _restraints.append(r)
-    return reweight(trajs, _restraints, **kw_args), _restraints
-=======
 
 class MaxentModel(tf.keras.Model):
     def __init__(self, restraints, use_cov=False, name='maxent-model', **kwargs):
@@ -280,5 +117,4 @@
         data = data.shuffle(batch_size * 4).batch(batch_size)
         result = super(MaxentModel, self).fit(data, **kwargs)
         self.traj_weights = self.call(inputs)[0]
-        return result
->>>>>>> e5c3760f
+        return result