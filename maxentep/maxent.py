--- conflicted
+++ resolved
@@ -7,11 +7,7 @@
 EPS = np.finfo(np.float32).tiny
 
 
-<<<<<<< HEAD
-def traj_to_restraints(traj, inner_slice, npoints, prior, noise=0.1, time_average=7, start_time=0):
-=======
 def traj_to_restraints(traj, inner_slice, npoints, prior, noise=0.1, time_average=7, start_time=0, end_time=None):
->>>>>>> 04502acf
     '''Creates npoints restraints based on given trajectory with noise and time averaging.
     For example, it could be weekly averages with some noise.
 
@@ -36,15 +32,6 @@
                     inner_slice] + np.random.normal(scale=noise), 0, 1)
         def fxn(x, s=s, j=inner_slice):
             return tf.reduce_mean(x[s], axis=0)[j]
-<<<<<<< HEAD
-        print(i * time_average + time_average // 2 + start_time,
-              np.mean(traj[s], axis=0)[inner_slice], v)
-        # need to make a multiline lambda, so fake it with tuple
-        plotter = lambda ax, l, i=i, v=v, color='black', inner_slice=inner_slice, prior=prior: (
-            ax.plot(i * time_average + time_average // 2 + start_time,
-                    v, 'o', color=color, markersize=3),
-            ax.errorbar(i * time_average + time_average // 2 + start_time, v, xerr=time_average //
-=======
         print(i * time_average + time_average // 2 ,
               np.mean(traj[s], axis=0)[inner_slice], v)
         # need to make a multiline lambda, so fake it with tuple
@@ -52,7 +39,6 @@
             ax.plot(i * time_average + time_average // 2 ,
                     v, 'o', color=color, markersize=3),
             ax.errorbar(i * time_average + time_average // 2 , v, xerr=time_average //
->>>>>>> 04502acf
                         2, yerr=prior.expected(float(l)), color=color, capsize=3, ms=20)
         )
         r = Restraint(fxn, v, prior)
