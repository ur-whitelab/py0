import numpy as np
import scipy.stats as ss
import matplotlib.pyplot as plt
import maxentep
import tensorflow as tf


class TransitionMatrix:
    def __init__(self, compartment_names, infectious_compartments):
        self.names = compartment_names
        self.infectious_compartments = infectious_compartments
        self.transitions = []
        self.mat = None

    def add_transition(self, name1, name2, time, time_var):
        if name1 not in self.names or name2 not in self.names:
            raise ValueError('name not in compartment names')
        if name1 == name2:
            raise ValueError('self-loops are added automatically')
        self.transitions.append([name1, name2, time, time_var])
        self.mat = None

    def prior_matrix(self):
        C = len(self.names)
        T1, T2 = np.zeros((C, C)), np.zeros((C, C))
        for n1, n2, v, vv in self.transitions:
            i = self.names.index(n1)
            j = self.names.index(n2)
            T1[i, j] = v
            T2[i, j] = vv
        return T1, T2

    def _make_matrix(self):

        C = len(self.names)
        T = np.zeros((C, C))
        for n1, n2, v, vv in self.transitions:
            i = self.names.index(n1)
            j = self.names.index(n2)
            T[i, j] = 1 / v
            # get what leaves
        np.fill_diagonal(T, 1 - np.sum(T, axis=1))
        self.mat = T

    @property
    def value(self):
        '''Return matrix value
        '''
        if self.mat is None:
            self._make_matrix()
        return self.mat


def weighted_quantile(values, quantiles, sample_weight=None,
                       values_sorted=False, old_style=False):
    """ Very close to numpy.percentile, but supports weights.
    NOTE: quantiles should be in [0, 1]!
    :param values: numpy.array with data
    :param quantiles: array-like with many quantiles needed
    :param sample_weight: array-like of the same length as `array`
    :param values_sorted: bool, if True, then will avoid sorting of
        initial array
    :param old_style: if True, will correct output to be consistent
        with numpy.percentile.
    :return: numpy.array with computed quantiles.
    """
    values = np.array(values)
    quantiles = np.array(quantiles)
    if sample_weight is None:
        sample_weight = np.ones(len(values))
    sample_weight = np.array(sample_weight)
    assert np.all(quantiles >= 0) and np.all(quantiles <= 1), \
        'quantiles should be in [0, 1]'

    if not values_sorted:
        sorter = np.argsort(values)
        values = values[sorter]
        sample_weight = sample_weight[sorter]

    weighted_quantiles = np.cumsum(sample_weight) - 0.5 * sample_weight
    if old_style:
        # To be convenient with numpy.percentile
        weighted_quantiles -= weighted_quantiles[0]
        weighted_quantiles /= weighted_quantiles[-1]
    else:
        weighted_quantiles /= np.sum(sample_weight)
    return np.interp(quantiles, weighted_quantiles, values)


def patch_quantile(trajs, *args, figsize=(18, 18), patch_names=None, ** kw_args):
    '''does traj_quantile for trajectories of shape [ntrajs, time, patches, compartments]
    '''
    NP = trajs.shape[2]
    nrow = int(np.floor(np.sqrt(NP)))
    ncol = int(np.ceil(NP / nrow))
    print(f'Plotting {NP} patches in a {nrow} x {ncol} grid')
    fig, ax = plt.subplots(nrow, ncol, sharex=True,
                           sharey=True, figsize=figsize)
    for i in range(nrow):
        for j in range(ncol):
            if i * ncol + j == NP:
                break
            traj_quantile(trajs[:, :, i * ncol + j, :], *args, ax=ax[i, j],
                          add_legend=i == 0 and j == ncol - 1, **kw_args)
            ax[i, j].set_ylim(0, 1)
            if patch_names is None:
                ax[i, j].text(trajs.shape[1] // 2, 0.8,
                              f'Patch {i * ncol + j}')
            else:
                patch_names = patch_names
                ax[i, j].set_title(patch_names[i * ncol + j])

            if j == 0 and i == nrow // 2:
                ax[i, j].set_ylabel('Fraction')
            if i == nrow - 1 and j == ncol // 2:
                ax[i, j].set_xlabel('Time')
            if j >= NP % ncol:
                ax[nrow-1, j].set_visible(False)
        
    plt.tight_layout()


def traj_quantile(trajs, weights=None, figsize=(9, 9), names=None, plot_means=True, ax=None, add_legend=True, add_title=None, alpha=0.6):
    '''Make a plot of all the trajectories and the average trajectory based on
      parameter weights.'''

    if names is None:
        names = [f'Compartment {i}' for i in range(trajs.shape[-1])]
    if weights is None:
        w = np.ones(trajs.shape[0])
    else:
        w = weights
    w /= np.sum(w)

    x = range(trajs.shape[1])

    # weighted quantiles doesn't support axis
    # fake it using apply_along
    qtrajs = np.apply_along_axis(lambda x: weighted_quantile(
        x, [1/3, 1/2, 2/3], sample_weight=w), 0, trajs)
    if plot_means:
        # approximate quantiles as distance from median applied to mean
        # with clips
        mtrajs = np.sum(trajs * w[:, np.newaxis, np.newaxis], axis=0)
        qtrajs[0, :, :] = np.clip(
            qtrajs[0, :, :] - qtrajs[1, :, :] + mtrajs, 0, 1)
        qtrajs[2, :, :] = np.clip(
            qtrajs[2, :, :] - qtrajs[1, :, :] + mtrajs, 0, 1)
        qtrajs[1, :, :] = mtrajs
    if ax is None:
        ax = plt.gca()
        ax.set_xlabel('Timestep')
        ax.set_ylabel('Fraction of Population')
    for i in range(trajs.shape[-1]):
        ax.plot(x, qtrajs[1, :, i],
                color=f'C{i}', label=f'Compartment {names[i]}')
        ax.fill_between(x, qtrajs[0, :, i], qtrajs[-1, :, i],
                        color=f'C{i}', alpha=alpha)
    if not plot_means:
        ax.plot(x, np.sum(qtrajs[1, :, :], axis=1),
                color='gray', label='Total', linestyle=':')

    if add_legend:
        # add margin for legend
        ax.set_xlim(0, max(x))
        ax.legend(loc='upper left', bbox_to_anchor=(1.05, 1))


def merge_history(base, other, prefix=''):
    if base is None:
        return other
    if other is None:
        return base
    for k, v in other.history.items():
        if prefix + k in other.history:
            base.history[prefix + k].extend(v)
        else:
            base.history[prefix + k] = v
    return base

def exposed_finder(sampled_trajs):
    R'''
    Finds the initial exposed patch (t=0) for trajs
    '''
    if len(sampled_trajs.shape) < 4:
        sampled_trajs = sampled_trajs[np.newaxis, ...]
    exposed_sampled_trajs = sampled_trajs[:, 0, :, 1]
    return np.where(exposed_sampled_trajs > 0)[:][1]

<<<<<<< HEAD
# def compartment_restrainer(restrained_patches, restrained_compartments, npoints, ref_traj, prior, noise=0, start_time=None, end_time=None, time_average=7):
#     number_of_restrained_compartments = len(restrained_compartments)
#     number_of_restrained_patches = len(restrained_patches)
#     M = ref_traj.shape[1]
#     T = ref_traj.shape[0]
#     if start_time is None:
#         start_time = 0
#     if end_time is None:
#         end_time = T//3
#     print('Restraints are set on this time range: [{}, {}]'.format(
#         start_time, end_time))
#     # restrained_patches = np.random.choice(
#     #     M, number_of_restrained_patches, replace=False)
#     if number_of_restrained_patches > M:
#         raise Exception(
#             'Number of patches to be restrained exceeeds the total number of patches')
#     restraints = []
#     plot_fxns_list = []
#     for i in range(number_of_restrained_patches):
#         plot_fxns = []
#         for j in range(number_of_restrained_compartments):
#             res, plfxn = maxentep.traj_to_restraints(ref_traj[start_time:end_time, :, :], [
#                 restrained_patches[i], restrained_compartments[j]], npoints, prior, noise, time_average)
#             restraints += res
#             plot_fxns += plfxn
#         plot_fxns_list.append(plot_fxns)
#     restraints_dict = {'npoints': npoints,
#                        'restrained_patches': list(restrained_patches), 'restrained_compartments': restrained_compartments}
#     return restraints, plot_fxns_list, restraints_dict


def exposed_finder(sampled_trajs):
    R'''
    Finds the initial exposed patch (t=0) for trajs
    '''
    if len(sampled_trajs.shape) < 4:
        sampled_trajs = sampled_trajs[np.newaxis, ...]
    exposed_sampled_trajs = sampled_trajs[:, 0, :, 1]
    return np.where(exposed_sampled_trajs > 0)[:][1]

=======
>>>>>>> 04502acf

def weighted_exposed_prob_finder(prior_exposed_patch, meta_pop_size, weights=None):
    R'''
    Finds the weighted probabiity of being exposed in every patch at time zero across all the sample trajs
    '''
    if weights is None:
        weights = np.ones_like(prior_exposed_patch)
    posterior_exposed = np.zeros((meta_pop_size))
    for i, m in enumerate(prior_exposed_patch):
        posterior_exposed[m] += weights[i]
    posterior_exposed /= np.sum(posterior_exposed)
    return posterior_exposed


def p0_map(prior_exposed_patch, meta_pop_size, weights=None, patch_names=None, title=None,
           choropleth=False, geojson=None, fontsize=12, figsize=(15, 8)):
    R'''
    Plots the weighted probabiity of being exposed in every patch at time zero on a grid or
    on a choropleth map (this requires geopandas and geoplot packages).
    '''
    weighted_exposed_prob = maxentep.weighted_exposed_prob_finder(
        prior_exposed_patch, meta_pop_size, weights=weights)
    if choropleth:
        import geopandas as gpd
        import geoplot as gplt
        import geoplot.crs as gcrs

        census_geo = gpd.read_file(geojson).sort_values(by=['fips']).assign(
            prob_exposed_initial=weighted_exposed_prob)
        ax = gplt.choropleth(
            census_geo,
            hue='prob_exposed_initial',
            cmap='Reds', linewidth=0.5,
            edgecolor='k',
            legend=True,
            projection=gcrs.AlbersEqualArea(),
            figsize=figsize,
        )
        plt.title(title, fontsize=fontsize)
    else:
        nrow = int(np.floor(np.sqrt(meta_pop_size)))
        ncol = int(np.ceil(meta_pop_size / nrow))
        z = weighted_exposed_prob
        for i in range(meta_pop_size % ncol):
            z = np.append(z, 0)
        z = z.reshape(nrow, ncol)
        if patch_names is None:
            patch_names = np.arange(meta_pop_size)
            for i in range(meta_pop_size % ncol):
                patch_names = np.append(patch_names, ' ')
            patch_names = patch_names.reshape(nrow, ncol)
        else:
            for i in range(meta_pop_size % ncol):
                patch_names = np.append(patch_names, ' ')
            # [:-7] is to remove 'County' from string
            patch_names = np.array([m[:-7]
                                    for m in patch_names]).reshape(nrow, ncol)

        fig, ax = plt.subplots(figsize=figsize)
        c = ax.pcolor(z, edgecolors='k', linewidths=0.4,
                      linestyle='-', cmap='Reds')
        plt.gca().set_aspect("equal")
        plt.gcf().set_size_inches(figsize)

        for i in range(nrow):
            for j in range(ncol):
                if i * ncol + j == meta_pop_size:
                    break
                plt.text(j+0.38, i+0.38,
                         patch_names[i, j], color="#2480c7", fontsize=fontsize)
        fig.colorbar(c, ax=ax)
        ax.set_title(title, fontsize=fontsize+10)
        ax.set_xticks([])
        ax.set_yticks([])
        plt.tight_layout()


def compartment_restrainer(restrained_patches, restrained_compartments, ref_traj, prior, npoints=5, noise=0, start_time=0, end_time=None, time_average=7):
    R'''
<<<<<<< HEAD
    Adds restraints to reference traj based on selected patches in selected compartments
=======
    Adds restraints to reference traj based on selected compartments of selected patches 
>>>>>>> 04502acf
    '''
    if tf.rank(ref_traj).numpy() != 4:
        ref_traj = ref_traj[tf.newaxis, ...]
    M = ref_traj.shape[2]
    number_of_restrained_patches = len(restrained_patches)
    number_of_restrained_compartments = len(restrained_compartments)
    if number_of_restrained_patches > M:
        raise ValueError(
            "Oops! Number of patches to be restrained exceeeds the total number of patches.")
    if end_time is None:
        end_time = ref_traj.shape[1]//2
    print(f'Restraints are set in this time range: [{start_time}, {end_time}]')
    # example if number_of_restraint_patches = 2 : (recovered and infected patch)
    restraints = []
    plot_fxns_list = []
    for i in range(number_of_restrained_patches):
        plot_fxns = []
        for j in range(number_of_restrained_compartments):
<<<<<<< HEAD
            res, plfxn = maxentep.traj_to_restraints(ref_traj[0, start_time:end_time, :, :], [
                restrained_patches[i], restrained_compartments[j]], npoints, prior, noise, time_average, start_time=start_time)
=======
            res, plfxn = maxentep.traj_to_restraints(ref_traj[0, :, :, :], [
                restrained_patches[i], restrained_compartments[j]], npoints, prior, noise, time_average, start_time=start_time, end_time=end_time)
>>>>>>> 04502acf
            restraints += res
            plot_fxns += plfxn
        plot_fxns_list.append(plot_fxns)
    return restraints, plot_fxns_list


def get_dist(prior_prams, compartments=['E', 'A', 'I', 'R']):
    R_dist = []
    T_dist = []
    start_dist = []
    beta_dist = []
    for i in range(len(prior_prams)):
        param_batch = prior_prams[i]
        R_dist.append(param_batch[0])
        T_dist.append(param_batch[1])
        start_dist.append(param_batch[2])
        beta_dist.append(param_batch[3])
    R_dist = tf.concat(R_dist, axis=0)
    T_dist = tf.concat(T_dist, axis=0)
    start_dist = tf.concat(start_dist, axis=0)
    beta_dist = tf.concat(beta_dist, axis=0)
    # get eta
    E_A = 1/T_dist[:, compartments.index('E'), compartments.index('A')].numpy()
    # get alpha
    A_I = 1/T_dist[:, compartments.index('A'), compartments.index('I')].numpy()
    # get mu
    I_R = 1/T_dist[:, compartments.index('I'), compartments.index('R')].numpy()
    # Getting starting exposed fraction
    mask = tf.greater(start_dist, 0)
    start_exposed_dist = tf.boolean_mask(start_dist, mask).numpy()
    return [R_dist, E_A, A_I, I_R, start_exposed_dist, beta_dist]


def plot_dist(R_dist, E_A, A_I, I_R, start_exposed_dist, beta_dist, name='prior'):
    import seaborn as sns
    fig, axs = plt.subplots(nrows=2, ncols=3, figsize=(18, 6), dpi=200)
    fig.suptitle(f'Parameter {name} distributions', fontsize=20, y=1.00)
    sns.distplot(x=beta_dist, ax=axs[0, 0], axlabel='Beta')
    sns.distplot(x=start_exposed_dist,
                 ax=axs[0, 1], axlabel='Exposed start fraction')
    sns.distplot(x=R_dist, ax=axs[0, 2], axlabel='Mobility matrix')
    sns.distplot(x=E_A, ax=axs[1, 0], axlabel=r'$\eta^{-1}$ : E->A (days)')
    sns.distplot(x=A_I, ax=axs[1, 1], axlabel=r'$\alpha ^{-1}$ : A->I (days)')
    sns.distplot(x=I_R, ax=axs[1, 2], axlabel=r'$\mu^{-1}$ : I->R (days)')<|MERGE_RESOLUTION|>--- conflicted
+++ resolved
@@ -187,49 +187,6 @@
     exposed_sampled_trajs = sampled_trajs[:, 0, :, 1]
     return np.where(exposed_sampled_trajs > 0)[:][1]
 
-<<<<<<< HEAD
-# def compartment_restrainer(restrained_patches, restrained_compartments, npoints, ref_traj, prior, noise=0, start_time=None, end_time=None, time_average=7):
-#     number_of_restrained_compartments = len(restrained_compartments)
-#     number_of_restrained_patches = len(restrained_patches)
-#     M = ref_traj.shape[1]
-#     T = ref_traj.shape[0]
-#     if start_time is None:
-#         start_time = 0
-#     if end_time is None:
-#         end_time = T//3
-#     print('Restraints are set on this time range: [{}, {}]'.format(
-#         start_time, end_time))
-#     # restrained_patches = np.random.choice(
-#     #     M, number_of_restrained_patches, replace=False)
-#     if number_of_restrained_patches > M:
-#         raise Exception(
-#             'Number of patches to be restrained exceeeds the total number of patches')
-#     restraints = []
-#     plot_fxns_list = []
-#     for i in range(number_of_restrained_patches):
-#         plot_fxns = []
-#         for j in range(number_of_restrained_compartments):
-#             res, plfxn = maxentep.traj_to_restraints(ref_traj[start_time:end_time, :, :], [
-#                 restrained_patches[i], restrained_compartments[j]], npoints, prior, noise, time_average)
-#             restraints += res
-#             plot_fxns += plfxn
-#         plot_fxns_list.append(plot_fxns)
-#     restraints_dict = {'npoints': npoints,
-#                        'restrained_patches': list(restrained_patches), 'restrained_compartments': restrained_compartments}
-#     return restraints, plot_fxns_list, restraints_dict
-
-
-def exposed_finder(sampled_trajs):
-    R'''
-    Finds the initial exposed patch (t=0) for trajs
-    '''
-    if len(sampled_trajs.shape) < 4:
-        sampled_trajs = sampled_trajs[np.newaxis, ...]
-    exposed_sampled_trajs = sampled_trajs[:, 0, :, 1]
-    return np.where(exposed_sampled_trajs > 0)[:][1]
-
-=======
->>>>>>> 04502acf
 
 def weighted_exposed_prob_finder(prior_exposed_patch, meta_pop_size, weights=None):
     R'''
@@ -309,11 +266,7 @@
 
 def compartment_restrainer(restrained_patches, restrained_compartments, ref_traj, prior, npoints=5, noise=0, start_time=0, end_time=None, time_average=7):
     R'''
-<<<<<<< HEAD
-    Adds restraints to reference traj based on selected patches in selected compartments
-=======
     Adds restraints to reference traj based on selected compartments of selected patches 
->>>>>>> 04502acf
     '''
     if tf.rank(ref_traj).numpy() != 4:
         ref_traj = ref_traj[tf.newaxis, ...]
@@ -332,13 +285,8 @@
     for i in range(number_of_restrained_patches):
         plot_fxns = []
         for j in range(number_of_restrained_compartments):
-<<<<<<< HEAD
-            res, plfxn = maxentep.traj_to_restraints(ref_traj[0, start_time:end_time, :, :], [
-                restrained_patches[i], restrained_compartments[j]], npoints, prior, noise, time_average, start_time=start_time)
-=======
             res, plfxn = maxentep.traj_to_restraints(ref_traj[0, :, :, :], [
                 restrained_patches[i], restrained_compartments[j]], npoints, prior, noise, time_average, start_time=start_time, end_time=end_time)
->>>>>>> 04502acf
             restraints += res
             plot_fxns += plfxn
         plot_fxns_list.append(plot_fxns)
